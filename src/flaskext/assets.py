from os import path
<<<<<<< HEAD
from flask import _request_ctx_stack
=======
from flask import _request_ctx_stack, url_for
>>>>>>> b3af897d
from webassets import Bundle
from webassets.env import BaseEnvironment, ConfigStorage


__version__ = (0, 2, 'dev')

__all__ = ('Environment', 'Bundle',)


class FlaskConfigStorage(ConfigStorage):
    """Uses the config object of a Flask app as the backend: either the app
    instance bound to the extension directly, or the current Flasp app on
    the stack.

    Also provides per-application defaults for some values.

    Note that if no app is available, this config object is basically
    unusable - this is by design; this could also let the user set defaults
    by writing to a container not related to any app, which would be used
    as a fallback if a current app does not include a key. However, at least
    for now, I specifically made the choice to keep things simple and not
    allow global across-app defaults.
    """

    _mapping = [
        'debug', 'cache', 'updater', 'auto_create', 'expire', 'directory', 'url',]

    def __init__(self, *a, **kw):
        self._defaults = {}
        ConfigStorage.__init__(self, *a, **kw)

    def _transform_key(self, key):
        if key.lower() in self._mapping:
            return "ASSETS_%s" % key.upper()
        else:
            return key.upper()

    @property
    def _app(self):
        """The application object to work with; this is either the app
        that we have been bound to, or the current application.
        """
        if self.env.app is not None:
            return self.env.app
        else:
            ctx = _request_ctx_stack.top
            if ctx is not None:
                return ctx.app
        raise RuntimeError('assets instance not bound to an application, '+
                           'and no application in current context')

    def _app_default_url(self):
        # By default use url_for with static endpoint (see Environment.absurl)
        return None

    def _app_default_directory(self):
        return path.join(self._app.root_path, 'static')

    def setdefault(self, key, value):
        """We may not always be connected to an app, but we still need
        to provide a way to the base environment to set it's defaults.
        """
        try:
            super(FlaskConfigStorage, self).setdefault(key, value)
        except RuntimeError:
            self._defaults.__setitem__(key, value)

    def __contains__(self, key):
        return self._transform_key(key) in self._app.config

    def __getitem__(self, key):
        # First try the current app's config
        public_key = self._transform_key(key)
        if self._app:
            if public_key in self._app.config:
                return self._app.config[public_key]

        # Try a non-app specific default value
        if key in self._defaults:
            return self._defaults.__getitem__(key)

        # Finally try to use a default based on the current app
        deffunc = getattr(self, "_app_default_%s" % key, False)
        if deffunc:
            return deffunc()

        # We've run out of options
        raise KeyError()

    def __setitem__(self, key, value):
        self._app.config[self._transform_key(key)] = value

    def __delitem__(self, key):
        del self._app.config[self._transform_key(key)]


class Environment(BaseEnvironment):

    config_storage_class = FlaskConfigStorage

    def __init__(self, app=None):
        self.app = app
        super(Environment, self).__init__()
        if app:
            self.init_app(app)

    def absurl(self, fragment):
        if self.url is not None:
            return super(Environment, self).absurl(fragment)
        else:
            try:
                filename, query = fragment.split('?', 1)
                query = '?' + query
            except (ValueError):
                filename = fragment
                query = ''
            try:
                module, name = filename.split('/', 1)
                self.app.modules[module] # generates keyerror if no module
                endpoint = '%s.static' % module
                filename = name
            except (ValueError, KeyError):
                endpoint = '.static'
            return url_for(endpoint, filename=filename) + query

    def abspath(self, filename):
        if path.isabs(filename):
            return filename
        try:
            module, name = filename.split('/', 1)
            directory = self.app.modules[module].root_path + self.app.static_path
            filename = name
        except (ValueError, KeyError):
            directory = self.directory
        return path.abspath(path.join(directory, filename))

    def init_app(self, app):
        app.jinja_env.add_extension('webassets.ext.jinja2.AssetsExtension')
        app.jinja_env.assets_environment = self


try:
    from flaskext import script
except ImportError:
    pass
else:
    class ManageAssets(script.Command):
        """Manage assets."""

        def __init__(self, assets_env):
            self.env = assets_env

        def handle(self, app, prog, name, remaining_args):
            from webassets import script
            return script.main(remaining_args, env=self.env)

    __all__ = __all__ + ('ManageAssets',)<|MERGE_RESOLUTION|>--- conflicted
+++ resolved
@@ -1,9 +1,5 @@
 from os import path
-<<<<<<< HEAD
-from flask import _request_ctx_stack
-=======
 from flask import _request_ctx_stack, url_for
->>>>>>> b3af897d
 from webassets import Bundle
 from webassets.env import BaseEnvironment, ConfigStorage
 
