--- conflicted
+++ resolved
@@ -1,12 +1,8 @@
 language: python
 python:
   - 2.6
-<<<<<<< HEAD
-install: pip install tox
-# List envs explicitly to skip PyPy
-script: tox -e py26_flask08,py27_flask08,py33_flask010
-=======
   - 2.7
+  - 3.3
   - pypy
 env:
   - FLASK=0.8
@@ -17,7 +13,6 @@
   - pip install -r requirements-dev.pip --use-mirrors
 script:
   - nosetests tests
->>>>>>> 348edf26
 notifications:
   email:
     - michael@elsdoerfer.com
