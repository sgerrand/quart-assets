--- conflicted
+++ resolved
@@ -1,53 +1,7 @@
 [tox]
-envlist = py26, py27, pypy
+envlist = py26, py27, py33, pypy
 
 [testenv]
 commands = nosetests tests
-<<<<<<< HEAD
-
-
-# Addding/Removing venvs here must be reflected in .travis.yml!
-
-[testenv:py33_flask010]
-basepython = python3.3
-deps =
-    nose==1.0.0
-    flask>=0.10
-    flask-script>=0.6.0
-    webassets==dev
-    pyyaml==3.10
-    pyScss>=1.2.0
-
-[testenv:py27_flask08]
-basepython = python2.7
-deps =
-    nose==1.0.0
-    flask==0.8
-    flask-script==0.3.1
-    webassets==dev
-    pyyaml==3.10
-    pyScss==1.1.5
-
-[testenv:py26_flask08]
-basepython = python2.6
-deps =
-    nose==1.0.0
-    flask==0.8
-    flask-script==0.3.1
-    webassets==dev
-    pyyaml==3.10
-    pyScss==1.1.5
-
-[testenv:pypy_flask08]
-basepython = pypy
-deps =
-    nose==1.0.0
-    flask==0.8
-    flask-script==0.3.1
-    webassets==dev
-    pyyaml==3.10
-    pyScss==1.1.5
-=======
 deps = 
-    -r{toxinidir}/requirements-dev.pip
->>>>>>> 348edf26
+    -r{toxinidir}/requirements-dev.pip